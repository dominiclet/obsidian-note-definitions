--- conflicted
+++ resolved
@@ -1,11 +1,7 @@
 {
 	"id": "note-definitions",
 	"name": "Note Definitions",
-<<<<<<< HEAD
-	"version": "0.27.3",
-=======
 	"version": "0.28.0",
->>>>>>> eea06143
 	"minAppVersion": "1.5.12",
 	"description": "Personal dictionary for your notes",
 	"author": "Dominic Let",
